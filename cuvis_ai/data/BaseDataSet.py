--- conflicted
+++ resolved
@@ -13,16 +13,6 @@
 
 
 class BaseDataSet(VisionDataset, Node):
-<<<<<<< HEAD
-    def __init__(self, root: Optional[str] = None, 
-        transforms: Optional[Callable] = None,
-        transform: Optional[Callable] = None,
-        target_transform: Optional[Callable] = None,
-        output_format: OutputFormat = OutputFormat.Full,
-        output_lambda: Optional[Callable] = None,
-    ):
-        super().__init__(root, transforms=transforms, transform=transform, target_transform=target_transform)
-=======
     def __init__(self, root: Optional[str] = None,
                  transforms: Optional[Callable] = None,
                  transform: Optional[Callable] = None,
@@ -32,7 +22,6 @@
                  ):
         super().__init__(root, transforms=transforms,
                          transform=transform, target_transform=target_transform)
->>>>>>> 9040f4cd
         self.output_format = output_format
         self.output_lambda = output_lambda
         self.provide_datatype: np.dtype = np.float32

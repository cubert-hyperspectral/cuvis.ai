import os
import cuvis
import numpy as np
import glob
import copy
from typing import Optional, Callable, Dict
import torch
import uuid
from torchvision import tv_tensors
from pycocotools.coco import COCO

from cuvis.General import SDKException

from .Labels2TV import convert_COCO2TV
from .MetadataUtils import metadataInit
from .NumpyDataSet import NumpyDataSet
from .OutputFormat import OutputFormat
from ..tv_transforms import WavelengthList

debug_enabled = True


class CuvisDataSet(NumpyDataSet):
    """Representation for a set of Cuvis data cubes, their meta-data and labels.

    See :class:`NumpyData` for more details.


    Parameters
    ----------
    root : str, optional
        The absolute or relative path to the directory containing the HSI data.
    transforms : callable, optional
        A function/transforms that takes in an image and a label and returns the transformed versions of both.
    transform : callable, optional
        A function/transform that takes in a PIL image and returns a transformed version. E.g, transforms.RandomCrop
    target_transform : callable, optional
        A function/transform that takes in the target and transforms it.
    output_format : OutputFormat
        Enum value that controls the output format of the dataset. See :class:`OutputFormat`
    output_lambda : callable, optional
        Only used when :attr:`output_format` is set to `CustomFilter`. Before returning data, the full output of the dataset is passed through this function to allow for custom filtering.

    Notes
    -----
    :attr:`transforms` and the combination of :attr:`transform` and :attr:`target_transform` are mutually exclusive.

    If :attr:`root` is not passed in the constructor, the :py:meth:`~CuvisDataSet.initialize` or :py:meth:`~CuvisDataSet.load` method has to be called with a root path before the dataset can be used.
    """
    _cuvis_non_cube_references = (
        cuvis.ReferenceType.Distance, cuvis.ReferenceType.SpRad)

    class _SessionCubeLoader_:
        def __init__(self, path, idx, proc_mode=None):
            self.path = path
            self.idx = idx
<<<<<<< HEAD
            self.proc_mode = proc_mode
        def __call__(self, to_dtype:np.dtype):
            sess = cuvis.SessionFile(self.path)
            mesu = sess.get_measurement(self.idx)
            need_reprocess = bool(self.proc_mode is None)
            try:
                cube = mesu.data["cube"].array
            except KeyError:
                need_reprocess = True
            
            if need_reprocess:
                pc = cuvis.ProcessingContext(sess)
                if self.proc_mode is not None:
                    pc.processing_mode = self.proc_mode
                mesu = pc.apply(mesu)
                
            cube = mesu.data["cube"].array
            
=======

        def __call__(self, to_dtype: np.dtype):
            cube = cuvis.SessionFile(self.path).get_measurement(
                self.idx).data["cube"].array
>>>>>>> 9040f4cd
            if cube.dtype != to_dtype:
                cube = cube.astype(to_dtype)
            cube = tv_tensors.Image(cube)
            while len(cube.shape) < 4:
                cube = cube.unsqueeze(0)
            return cube.to(memory_format=torch.channels_last)

    class _SessionReferenceLoader_:
        def __init__(self, path, reftype):
            self.path = path
            self.reftype = reftype
<<<<<<< HEAD
        def __call__(self, to_dtype:np.dtype):
            try:
                cube = cuvis.SessionFile(self.path).get_reference(0, self.reftype).data["cube"].array
            except KeyError:
                sess = cuvis.SessionFile(self.path)
                mesu = sess.get_reference(0, self.reftype)
                pc = cuvis.ProcessingContext(sess)
                pc.processing_mode = cuvis.ProcessingMode.Raw
                mesu = pc.apply(mesu)
                cube = mesu.data["cube"].array
            
=======

        def __call__(self, to_dtype: np.dtype):
            cube = cuvis.SessionFile(self.path).get_reference(
                0, self.reftype).data["cube"].array
>>>>>>> 9040f4cd
            if cube.dtype != to_dtype:
                cube = cube.astype(to_dtype)
            cube = tv_tensors.Image(cube)
            while len(cube.shape) < 4:
                cube = cube.unsqueeze(0)
            return cube.to(memory_format=torch.channels_last)

    class _LegacyCubeLoader_:
        def __init__(self, path, proc_mode=None):
            self.path = path
<<<<<<< HEAD
            self.proc_mode = proc_mode
            
        def __call__(self, to_dtype:np.dtype):
            mesu = cuvis.Measurement.load(self.path)
            need_reprocess = bool(self.proc_mode is None)
            try:
                cube = mesu.data["cube"].array
            except KeyError:
                need_reprocess = True
            
            if need_reprocess:
                pc = cuvis.ProcessingContext(mesu)
                if self.proc_mode is not None:
                    pc.processing_mode = self.proc_mode
                mesu = pc.apply(mesu)
                
            cube = mesu.data["cube"].array
                
=======

        def __call__(self, to_dtype: np.dtype):
            cube = cuvis.Measurement.load(self.path).data["cube"].array
>>>>>>> 9040f4cd
            if cube.dtype != to_dtype:
                cube = cube.astype(to_dtype)
            cube = tv_tensors.Image(cube)
            while len(cube.shape) < 4:
                cube = cube.unsqueeze(0)
            return cube.to(memory_format=torch.channels_last)

    def __init__(self, root: Optional[str] = None,
<<<<<<< HEAD
        transforms: Optional[Callable] = None,
        transform: Optional[Callable] = None,
        target_transform: Optional[Callable] = None,
        output_format: OutputFormat = OutputFormat.Full,
        output_lambda: Optional[Callable] = None,
        force_proc_mode: Optional[cuvis.ProcessingMode] = None
    ):
        self._FILE_EXTENSION_SESSION = ".cu3s"
        self._FILE_EXTENSION_LEGACY = ".cu3"
        super().__init__(root, transforms=transforms, transform=transform, target_transform=target_transform, output_format=output_format, output_lambda=output_lambda)
        self.processing_mode = force_proc_mode
=======
                 transforms: Optional[Callable] = None,
                 transform: Optional[Callable] = None,
                 target_transform: Optional[Callable] = None,
                 output_format: OutputFormat = OutputFormat.Full,
                 output_lambda: Optional[Callable] = None,
                 ):
        self._FILE_EXTENSION_SESSION = ".cu3s"
        self._FILE_EXTENSION_LEGACY = ".cu3"
        super().__init__(root, transforms=transforms, transform=transform,
                         target_transform=target_transform, output_format=output_format, output_lambda=output_lambda)
>>>>>>> 9040f4cd

    def _load_directory(self, dir_path: str):
        if debug_enabled:
            print("Reading from directory:", dir_path)
        fileset_session = glob.glob(os.path.join(
            self.root, '**/*' + self._FILE_EXTENSION_SESSION), recursive=True)

        fileset_legacy = glob.glob(os.path.join(
            self.root, '**/*' + self._FILE_EXTENSION_LEGACY), recursive=True)

        for cur_path in fileset_session:
            self._load_session_file(cur_path)
        for cur_path in fileset_legacy:
            self._load_legacy_file(cur_path)

    def _load_session_file(self, filepath: str):
        if debug_enabled:
            print("Found file:", filepath)
        labelpath = os.path.splitext(filepath)[0] + ".json"

        crt_session = cuvis.SessionFile(filepath)

        cube_count = len(crt_session)
        if debug_enabled:
            print("Session file has", cube_count, "cubes")

        sess_meta = metadataInit(filepath, self.fileset_metadata)

        temp_mesu = crt_session.get_measurement(0)
<<<<<<< HEAD
        try:
            temp_mesu.data["cube"]
        except KeyError:
            pc = cuvis.ProcessingContext(crt_session)
            temp_mesu = pc.apply(temp_mesu)
        
        sess_meta["shape"] = (temp_mesu.data["cube"].width, temp_mesu.data["cube"].height, temp_mesu.data["cube"].channels)
=======
        sess_meta["shape"] = (temp_mesu.data["cube"].width,
                              temp_mesu.data["cube"].height, temp_mesu.data["cube"].channels)
>>>>>>> 9040f4cd
        canvas_size = (sess_meta["shape"][0], sess_meta["shape"][1])
        sess_meta["wavelengths_nm"] = WavelengthList(
            temp_mesu.data["cube"].wavelength)
        try:
            sess_meta["framerate"] = crt_session.fps
        except SDKException:
            pass

        try:
            sess_meta["references"]
        except KeyError:
            sess_meta["references"] = {}

        for reftype in cuvis.ReferenceType:
            try:
                sess_meta["references"][reftype]
            except KeyError:
                try:
                    refmesu = crt_session.get_reference(0, reftype)
                except SDKException:
                    refmesu = None
                if refmesu is not None and reftype not in self._cuvis_non_cube_references:
                    sess_meta["references"][reftype.name] = self._SessionReferenceLoader_(
                        filepath, reftype)

        coco = None
        if os.path.isfile(labelpath):
            coco = COCO(labelpath)
            ids = list(sorted(coco.imgs.keys()))

        for idx in range(cube_count):
            cube_path = F"{filepath}:{idx}"
            self.paths.append(cube_path)
<<<<<<< HEAD
            self.cubes.append(self._SessionCubeLoader_(filepath, idx, self.processing_mode))
            
=======
            self.cubes.append(self._SessionCubeLoader_(filepath, idx))

>>>>>>> 9040f4cd
            meta = copy.deepcopy(sess_meta)
            # TODO: Add a way to SDK where only meta data is loaded or make the cube lazy-loadable
            # mesu = crt_session.get_measurement(idx)
            # meta["integration_time_us"] = int(mesu.integration_time * 1000)
            # meta["flags"] = {}
            # for key, val in [(key, mesu.data[key]) for key in mesu.data.keys() if "Flag_" in key]:
            #    meta["flags"][key] = val
            # meta["references"] = {}
            # for key, val in [(key, mesu.data[key]) for key in mesu.data.keys() if "_ref" in key]:
            #    meta["references"][key] = val
            for _, v in meta["references"].items():
                if isinstance(v, str):
                    if os.path.splitext(v)[-1] == ".cu3s":
                        v = self._SessionCubeLoader_(v, 0, cuvis.ProcessingMode.Raw)
                    elif os.path.splitext(v)[-1] == ".cu3":
<<<<<<< HEAD
                        v = self._LegacyCubeLoader_(v, cuvis.ProcessingMode.Raw)
            
=======
                        v = self._LegacyCubeLoader_(v)

>>>>>>> 9040f4cd
            self.metas.append(meta)

            l = {}
            if coco is not None:
                anns = coco.loadAnns(coco.getAnnIds(ids[idx]))[0]
                try:
                    anns["wavelength"] = coco.imgs[ids[idx]]["wavelength"]
                except KeyError:
                    pass
                l = convert_COCO2TV(anns, canvas_size)
            self.labels.append(l)

    def _load_legacy_file(self, filepath: str):
        if debug_enabled:
            print("Found file:", filepath)
        self.paths.append(filepath)
        labelpath = os.path.splitext(filepath)[0] + ".json"

        if self.metadata_filepath:
            meta = Metadata(filepath, self.fileset_metadata)
        else:
            meta = Metadata(filepath)

        mesu = cuvis.Measurement(filepath)
<<<<<<< HEAD
        try:
            mesu.data["cube"]
        except KeyError:
            pc = cuvis.ProcessingContext(mesu)
            mesu = pc.apply(mesu)
        
        meta["shape"] = (mesu.data["cube"].width, mesu.data["cube"].height, mesu.data["cube"].channels)
=======
        meta["shape"] = (mesu.data["cube"].width,
                         mesu.data["cube"].height, mesu.data["cube"].channels)
>>>>>>> 9040f4cd
        meta["wavelengths_nm"] = WavelengthList(mesu.data["cube"].wavelength)

        l = None
        canvas_size = (meta["shape"][0], meta["shape"][1])
        if os.path.isfile(labelpath):
            coco = COCO(labelpath)
            anns = coco.loadAnns(coco.getAnnIds(list(coco.imgs.keys())[0]))[0]
            try:
                anns["wavelength"] = coco.imgs[0]["wavelength"]
            except KeyError:
                pass

            l = convert_COCO2TV(anns, canvas_size)
        self.labels.append(l)
<<<<<<< HEAD
            
        self.cubes.append(self._LegacyCubeLoader_(filepath, self.processing_mode))
        
=======

        self.cubes.append(self._LegacyCubeLoader_(filepath))

>>>>>>> 9040f4cd
        meta["integration_time_us"] = int(mesu.integration_time * 1000)
        meta["flags"] = {}
        for key, val in [(key, mesu.data[key]) for key in mesu.data.keys() if "Flag_" in key]:
            meta["flags"][key] = val
        meta["references"] = {}
        for key, val in [(key, mesu.data[key]) for key in mesu.data.keys() if "_ref" in key]:
<<<<<<< HEAD
            meta["references"][key] = self._LegacyCubeLoader_(val, cuvis.ProcessingMode.Raw)
            
=======
            meta["references"][key] = self._LegacyCubeLoader_(val)

>>>>>>> 9040f4cd
        self.metas.append(meta)<|MERGE_RESOLUTION|>--- conflicted
+++ resolved
@@ -54,9 +54,9 @@
         def __init__(self, path, idx, proc_mode=None):
             self.path = path
             self.idx = idx
-<<<<<<< HEAD
             self.proc_mode = proc_mode
-        def __call__(self, to_dtype:np.dtype):
+
+        def __call__(self, to_dtype: np.dtype):
             sess = cuvis.SessionFile(self.path)
             mesu = sess.get_measurement(self.idx)
             need_reprocess = bool(self.proc_mode is None)
@@ -64,21 +64,15 @@
                 cube = mesu.data["cube"].array
             except KeyError:
                 need_reprocess = True
-            
+
             if need_reprocess:
                 pc = cuvis.ProcessingContext(sess)
                 if self.proc_mode is not None:
                     pc.processing_mode = self.proc_mode
                 mesu = pc.apply(mesu)
-                
+
             cube = mesu.data["cube"].array
-            
-=======
-
-        def __call__(self, to_dtype: np.dtype):
-            cube = cuvis.SessionFile(self.path).get_measurement(
-                self.idx).data["cube"].array
->>>>>>> 9040f4cd
+
             if cube.dtype != to_dtype:
                 cube = cube.astype(to_dtype)
             cube = tv_tensors.Image(cube)
@@ -90,10 +84,11 @@
         def __init__(self, path, reftype):
             self.path = path
             self.reftype = reftype
-<<<<<<< HEAD
-        def __call__(self, to_dtype:np.dtype):
-            try:
-                cube = cuvis.SessionFile(self.path).get_reference(0, self.reftype).data["cube"].array
+
+        def __call__(self, to_dtype: np.dtype):
+            try:
+                cube = cuvis.SessionFile(self.path).get_reference(
+                    0, self.reftype).data["cube"].array
             except KeyError:
                 sess = cuvis.SessionFile(self.path)
                 mesu = sess.get_reference(0, self.reftype)
@@ -101,13 +96,7 @@
                 pc.processing_mode = cuvis.ProcessingMode.Raw
                 mesu = pc.apply(mesu)
                 cube = mesu.data["cube"].array
-            
-=======
-
-        def __call__(self, to_dtype: np.dtype):
-            cube = cuvis.SessionFile(self.path).get_reference(
-                0, self.reftype).data["cube"].array
->>>>>>> 9040f4cd
+
             if cube.dtype != to_dtype:
                 cube = cube.astype(to_dtype)
             cube = tv_tensors.Image(cube)
@@ -118,30 +107,24 @@
     class _LegacyCubeLoader_:
         def __init__(self, path, proc_mode=None):
             self.path = path
-<<<<<<< HEAD
             self.proc_mode = proc_mode
-            
-        def __call__(self, to_dtype:np.dtype):
+
+        def __call__(self, to_dtype: np.dtype):
             mesu = cuvis.Measurement.load(self.path)
             need_reprocess = bool(self.proc_mode is None)
             try:
                 cube = mesu.data["cube"].array
             except KeyError:
                 need_reprocess = True
-            
+
             if need_reprocess:
                 pc = cuvis.ProcessingContext(mesu)
                 if self.proc_mode is not None:
                     pc.processing_mode = self.proc_mode
                 mesu = pc.apply(mesu)
-                
+
             cube = mesu.data["cube"].array
-                
-=======
-
-        def __call__(self, to_dtype: np.dtype):
-            cube = cuvis.Measurement.load(self.path).data["cube"].array
->>>>>>> 9040f4cd
+
             if cube.dtype != to_dtype:
                 cube = cube.astype(to_dtype)
             cube = tv_tensors.Image(cube)
@@ -150,30 +133,18 @@
             return cube.to(memory_format=torch.channels_last)
 
     def __init__(self, root: Optional[str] = None,
-<<<<<<< HEAD
-        transforms: Optional[Callable] = None,
-        transform: Optional[Callable] = None,
-        target_transform: Optional[Callable] = None,
-        output_format: OutputFormat = OutputFormat.Full,
-        output_lambda: Optional[Callable] = None,
-        force_proc_mode: Optional[cuvis.ProcessingMode] = None
-    ):
-        self._FILE_EXTENSION_SESSION = ".cu3s"
-        self._FILE_EXTENSION_LEGACY = ".cu3"
-        super().__init__(root, transforms=transforms, transform=transform, target_transform=target_transform, output_format=output_format, output_lambda=output_lambda)
-        self.processing_mode = force_proc_mode
-=======
                  transforms: Optional[Callable] = None,
                  transform: Optional[Callable] = None,
                  target_transform: Optional[Callable] = None,
                  output_format: OutputFormat = OutputFormat.Full,
                  output_lambda: Optional[Callable] = None,
+                 force_proc_mode: Optional[cuvis.ProcessingMode] = None
                  ):
         self._FILE_EXTENSION_SESSION = ".cu3s"
         self._FILE_EXTENSION_LEGACY = ".cu3"
         super().__init__(root, transforms=transforms, transform=transform,
                          target_transform=target_transform, output_format=output_format, output_lambda=output_lambda)
->>>>>>> 9040f4cd
+        self.processing_mode = force_proc_mode
 
     def _load_directory(self, dir_path: str):
         if debug_enabled:
@@ -203,18 +174,14 @@
         sess_meta = metadataInit(filepath, self.fileset_metadata)
 
         temp_mesu = crt_session.get_measurement(0)
-<<<<<<< HEAD
         try:
             temp_mesu.data["cube"]
         except KeyError:
             pc = cuvis.ProcessingContext(crt_session)
             temp_mesu = pc.apply(temp_mesu)
-        
-        sess_meta["shape"] = (temp_mesu.data["cube"].width, temp_mesu.data["cube"].height, temp_mesu.data["cube"].channels)
-=======
+
         sess_meta["shape"] = (temp_mesu.data["cube"].width,
                               temp_mesu.data["cube"].height, temp_mesu.data["cube"].channels)
->>>>>>> 9040f4cd
         canvas_size = (sess_meta["shape"][0], sess_meta["shape"][1])
         sess_meta["wavelengths_nm"] = WavelengthList(
             temp_mesu.data["cube"].wavelength)
@@ -248,13 +215,9 @@
         for idx in range(cube_count):
             cube_path = F"{filepath}:{idx}"
             self.paths.append(cube_path)
-<<<<<<< HEAD
-            self.cubes.append(self._SessionCubeLoader_(filepath, idx, self.processing_mode))
-            
-=======
-            self.cubes.append(self._SessionCubeLoader_(filepath, idx))
-
->>>>>>> 9040f4cd
+            self.cubes.append(self._SessionCubeLoader_(
+                filepath, idx, self.processing_mode))
+
             meta = copy.deepcopy(sess_meta)
             # TODO: Add a way to SDK where only meta data is loaded or make the cube lazy-loadable
             # mesu = crt_session.get_measurement(idx)
@@ -268,15 +231,12 @@
             for _, v in meta["references"].items():
                 if isinstance(v, str):
                     if os.path.splitext(v)[-1] == ".cu3s":
-                        v = self._SessionCubeLoader_(v, 0, cuvis.ProcessingMode.Raw)
+                        v = self._SessionCubeLoader_(
+                            v, 0, cuvis.ProcessingMode.Raw)
                     elif os.path.splitext(v)[-1] == ".cu3":
-<<<<<<< HEAD
-                        v = self._LegacyCubeLoader_(v, cuvis.ProcessingMode.Raw)
-            
-=======
-                        v = self._LegacyCubeLoader_(v)
-
->>>>>>> 9040f4cd
+                        v = self._LegacyCubeLoader_(
+                            v, cuvis.ProcessingMode.Raw)
+
             self.metas.append(meta)
 
             l = {}
@@ -301,18 +261,14 @@
             meta = Metadata(filepath)
 
         mesu = cuvis.Measurement(filepath)
-<<<<<<< HEAD
         try:
             mesu.data["cube"]
         except KeyError:
             pc = cuvis.ProcessingContext(mesu)
             mesu = pc.apply(mesu)
-        
-        meta["shape"] = (mesu.data["cube"].width, mesu.data["cube"].height, mesu.data["cube"].channels)
-=======
+
         meta["shape"] = (mesu.data["cube"].width,
                          mesu.data["cube"].height, mesu.data["cube"].channels)
->>>>>>> 9040f4cd
         meta["wavelengths_nm"] = WavelengthList(mesu.data["cube"].wavelength)
 
         l = None
@@ -327,26 +283,17 @@
 
             l = convert_COCO2TV(anns, canvas_size)
         self.labels.append(l)
-<<<<<<< HEAD
-            
-        self.cubes.append(self._LegacyCubeLoader_(filepath, self.processing_mode))
-        
-=======
-
-        self.cubes.append(self._LegacyCubeLoader_(filepath))
-
->>>>>>> 9040f4cd
+
+        self.cubes.append(self._LegacyCubeLoader_(
+            filepath, self.processing_mode))
+
         meta["integration_time_us"] = int(mesu.integration_time * 1000)
         meta["flags"] = {}
         for key, val in [(key, mesu.data[key]) for key in mesu.data.keys() if "Flag_" in key]:
             meta["flags"][key] = val
         meta["references"] = {}
         for key, val in [(key, mesu.data[key]) for key in mesu.data.keys() if "_ref" in key]:
-<<<<<<< HEAD
-            meta["references"][key] = self._LegacyCubeLoader_(val, cuvis.ProcessingMode.Raw)
-            
-=======
-            meta["references"][key] = self._LegacyCubeLoader_(val)
-
->>>>>>> 9040f4cd
+            meta["references"][key] = self._LegacyCubeLoader_(
+                val, cuvis.ProcessingMode.Raw)
+
         self.metas.append(meta)
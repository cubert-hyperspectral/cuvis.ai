import cv2
import glob
import os
import time
import torch
import torchvision
import uuid
import yaml
import numpy as np
from copy import deepcopy
from typing import Optional, Callable, Dict, Union, Any, Tuple, List
from torchvision import tv_tensors
from pycocotools.coco import COCO

from .BaseDataSet import BaseDataSet
from .Labels2TV import convert_COCO2TV
from .MetadataUtils import metadataInit
from .OutputFormat import OutputFormat
from ..tv_transforms import WavelengthList

debug_enabled = True


class NumpyDataSet(BaseDataSet):
    """Representation for a set of data cubes, their meta-data and labels.

    This class is a subclass of torchvisions VisionDataset which is a subclass
    of torch.utils.data.Dataset.
    This class can be used anywhere these classes can be used, such as initializing
    a pytorch dataloader.

    Upon creation, the path set via :attr:`root` is scanned recursively for any compatible data.
    Any with the .npy extension are incorporated into the dataset.
    Metadata that is valid for the entire dataset is expected to be in the file `root`/metadata.yaml.
    See :class:`Metadata` for an explanation of the data format.
    Labels for any data file are expected in a file of the same name but with the .json extension in COCO label format.

    Parameters
    ----------
    root : str, optional
        The absolute or relative path to the directory containing the HSI data.
    transforms : callable, optional
        A function/transforms that takes in an image and a label and returns the transformed versions of both.
    transform : callable, optional
        A function/transform that takes in a PIL image and returns a transformed version. E.g, transforms.RandomCrop
    target_transform : callable, optional
        A function/transform that takes in the target and transforms it.
    output_format : OutputFormat
        Enum value that controls the output format of the dataset. See :class:`OutputFormat`
    output_lambda : callable, optional
        Only used when :attr:`output_format` is set to `CustomFilter`. Before returning data, the full output of the dataset is passed through this function to allow for custom filtering.

    Notes
    -----
    :attr:`transforms` and the combination of :attr:`transform` and :attr:`target_transform` are mutually exclusive.

    If :attr:`root` is not passed in the constructor, the :py:meth:`~NumpyDataSet.initialize` or :py:meth:`~NumpyDataSet.load` method has to be called with a root path before the dataset can be used.
    """

    class _NumpyLoader_:
        def __init__(self, path):
            self.path = path

        def __call__(self, to_dtype: np.dtype):
            cube = np.load(self.path)
            if cube.dtype != to_dtype:
                cube = cube.astype(to_dtype)
            cube = tv_tensors.Image(cube)
            while len(cube.shape) < 4:
                cube = cube.unsqueeze(0)
            return cube.to(memory_format=torch.channels_last)

    class _CVLoader_:
        def __init__(self, path):
            self.path = path

        def __call__(self, to_dtype: np.dtype):
            cube = cv2.imread(self.path, cv2.IMREAD_UNCHANGED)
            if cube.dtype != to_dtype:
                cube = cube.astype(to_dtype)
            cube = tv_tensors.Image(cube)
            while len(cube.shape) < 4:
                cube = cube.unsqueeze(0)
            return cube.to(memory_format=torch.channels_last)

<<<<<<< HEAD
    def __init__(self, root: Optional[str] = None, 
        transforms: Optional[Callable] = None,
        transform: Optional[Callable] = None,
        target_transform: Optional[Callable] = None,
        output_format: OutputFormat = OutputFormat.Full,
        output_lambda: Optional[Callable] = None,
    ):
        super().__init__(root, transforms=transforms, transform=transform, target_transform=target_transform, output_format=output_format, output_lambda=output_lambda)
=======
    def __init__(self, root: Optional[str] = None,
                 transforms: Optional[Callable] = None,
                 transform: Optional[Callable] = None,
                 target_transform: Optional[Callable] = None,
                 output_format: OutputFormat = OutputFormat.Full,
                 output_lambda: Optional[Callable] = None,
                 ):
        super().__init__(root, transforms=transforms, transform=transform,
                         target_transform=target_transform, output_format=output_format, output_lambda=output_lambda)
>>>>>>> 9040f4cd
        self._FILE_EXTENSION = ".npy"

        self._clear()

        if root is not None:
            self.initialize(root)

    def initialize(self, root: str, force: bool = False):
        """ Initialize the dataset by scanning the provided directory for data.
        Initialize will be called by the constructor if a root path is provided or by the load method.

        Parameters
        ----------
        root : str
            Path of the directory containing the data this dataset will represent.
        force : bool
            If True, the dataset will clear all currently held data and re-initialize with the provided root path.
        """
        if self.initialized:
            if force:
                self._clear()
            else:
                raise RuntimeError(
                    "Cannot initialize an already initialized dataset. Use force=True if this was intended.")
        self.root = root

        self.metadata_filepath = os.path.join(self.root, "metadata.yaml")
        if os.path.isfile(self.metadata_filepath):
            self.fileset_metadata = yaml.safe_load(
                open(self.metadata_filepath, "r"))
        else:
            self.metadata_filepath = ""

        # Actual data collection
        self._load_directory()
        self.initialized = True

    def _clear(self):
        self.root = None
        self.paths = []
        self.cubes = []
        self.metas = []
        self.labels = []
        self.fileset_metadata = {}
        self.data_types: set = set()
        self.initialized = False

    def _load_directory(self):
        if debug_enabled:
            print("Reading from directory:", self.root)
        fileset = glob.glob(os.path.join(
            self.root, '**/*' + self._FILE_EXTENSION), recursive=True)

        for cur_path in fileset:
            self._load_file(cur_path)

    def _load_file(self, filepath: str):
        if debug_enabled:
            print("Found file:", filepath)

        self.paths.append(filepath)
        self.cubes.append(self._NumpyLoader_(filepath))

        meta = metadataInit(filepath, self.fileset_metadata)
        try:
            meta["wavelengths_nm"] = WavelengthList(meta["wavelengths_nm"])
        except:
            pass

        temp_data = np.load(filepath)
        meta["shape"] = temp_data.shape
        meta["datatype"] = temp_data.dtype
        self.data_types.add(temp_data.dtype)

        try:
            refs = meta["references"]
            for t, v in refs.items():
                if isinstance(v, str) and os.path.exists(v):
                    if os.path.splitext(v)[-1] == ".npy":
                        meta["references"][t] = self._NumpyLoader_(v)
                    else:
                        meta["references"][t] = self._CVLoader_(v)
        except KeyError:
            pass
        self.metas.append(meta)

        labelpath = os.path.splitext(filepath)[0] + ".json"
        canvas_size = (meta["shape"][0], meta["shape"][1])
        if os.path.isfile(labelpath):
            coco = COCO(labelpath)
            anns = coco.loadAnns(coco.getAnnIds(list(coco.imgs.keys())[0]))
            try:
                anns["wavelength"] = coco.imgs[0]["wavelength"]
            except KeyError:
                pass

            l = convert_COCO2TV(anns, canvas_size)
        else:
            l = None

        self.labels.append(l)

    def __len__(self) -> int:
        """The number of data elements this data set holds."""
        return len(self.cubes)

    def __getitem__(self, idx: Union[int, slice]) -> Tuple[np.ndarray, List[Dict], List[Dict]]:
        """Return data element number 'idx' in the selected :attr:`OutputFormat`.
        Default is `OutputFormat.Full`, tuple(cube, meta-data, labels):
        """
        data = self.get_data(idx)
        label = self.get_labels(idx)
        meta = self.get_metadata(idx)
        return self._get_return_shape(data, label, meta)

    def __next__(self) -> Tuple[np.ndarray, List[Dict], List[Dict]]:
        for idx in range(len(self)):
            yield self[idx]

    def forward(self, X: Any) -> Tuple[np.ndarray, List[Dict], List[Dict]]:
        return next(self)

    def merge(self, other_dataset):
        """Merge another NumpyData dataset into this dataset."""
        if type(self) is type(other_dataset):
            self.paths.extend(other_dataset.paths)
            self.cubes.extend(other_dataset.cubes)
            self.labels.extend(other_dataset.labels)
            self.metas.extend(other_dataset.metas)
        else:
            raise TypeError("Cannot merge NumpyData with an object "
                            F"of type {type(other_dataset).__name__}")

    def random_split(self, train_percent, val_percent, test_percent) -> list[torch.utils.data.dataset.Subset]:
        """Generate three datasets with randomly chosen data from this dataset.
        Parameters
        ----------
        train_percent : float
            How much of the data to put into the training dataset.
        val_percent : float
            How much of the data to put into the validation dataset.
        test_percent : float
            How much of the data to put into the testing dataset.

        Returns
        -------
        tuple of datasets. Contents depend on the :attr:`output_format` specified.
        """
        gen = torch.torch.Generator().manual_seed(time.time_ns())
        return torch.utils.data.random_split(self, [train_percent, val_percent, test_percent], gen)

    def get_dataitems_datatypes(self) -> list:
        """Get a list with all datatypes detected when scanning the root folder."""
        return list(self.data_types)

    def get_all_cubes(self):
        """Get a list of all cubes in this dataset.
        Notes
        -----
        Not recommended for large sets. All data will be read into RAM!
        """
        return [cube(self.provide_datatype) for cube in self.cubes]

    def get_data(self, idx: Union[int, slice]):
        """Get the cube at 'idx'."""
        loaded_cubes = list(map(lambda c: c(self.provide_datatype), [
                            self.cubes[idx]] if isinstance(idx, int) else self.cubes[idx]))
        # torchvision transforms don't yet respect the memory layout property of tensors. They assume NCHW while cubes are in NHWC
        return self._apply_transform(torch.concatenate(loaded_cubes, dim=0).permute([0, 3, 1, 2])).permute([0, 2, 3, 1]).numpy()

    def get_all_items(self) -> Tuple[np.ndarray, List[Dict], List[Dict]]:
        """Get all items of this dataset in the selected :attr:`output_format`.
        Notes
        -----
        Not recommended for large sets. All data will be read into RAM!"""
        return self[:]

    def get_item(self, idx: Union[int, slice]) -> Tuple[np.ndarray, List[Dict], List[Dict]]:
        """Get item at 'idx' of this dataset in the selected :attr:`output_format`."""
        return self[idx]

    def get_all_metadata(self):
        """Get the meta-data for every cube in this dataset."""
        return [self.get_metadata(idx) for idx in range(len(self.metas))]

    def get_metadata(self, idx: Union[int, slice]):
        """Get the meta-data for the cube at 'idx' in this dataset."""
        def transform_meta(m):
            m_out = deepcopy(m)
            try:
                m["wavelengths_nm"] = self._apply_transform(
                    m["wavelengths_nm"], True)
            except:
                pass
            for t, v in m["references"].items():
                try:
                    refdata = v(self.provide_datatype)
                except:
                    refdata = v
                if isinstance(refdata, torch.Tensor):
                    refdata = self._apply_transform(refdata.permute(
                        [0, 3, 1, 2])).permute([0, 2, 3, 1]).numpy()
                m_out["references"][t] = refdata
            return m_out
        return list(map(transform_meta, [self.metas[idx]] if isinstance(idx, int) else self.metas[idx]))

    def get_all_labels(self):
        """Get the labels for every cube in this dataset."""
        return self.get_labels(slice(None))

    def get_labels(self, idx: Union[int, slice]):
        """Get the labels for the cube at 'idx' in this dataset."""
        labels = [self.labels[idx]] if isinstance(
            idx, int) else self.labels[idx]
        return list(map(self._apply_transform, labels, [True]*len(labels)))

    def serialize(self, serial_dir: str):
        """Serialize the parameters of this dataset and store in 'serial_dir'."""
        if not self.initialized:
            print('Module not fully initialized, skipping output!')
            return

        blobname = F"{hash(self.transforms)}_dataset_transforms.zip"
        torch.save(self.transforms, os.path.join(serial_dir, blobname))
        data = {
            'type': type(self).__name__,
            'root_dir': self.root,
            'data_type': self.provide_datatype,
            'transforms': blobname,
        }
        # Dump to a string
        return yaml.dump(data, default_flow_style=False)

    def load(self, params: Dict, filepath: str):
        """Load dumped parameters to recreate the dataset."""
        root = params["root_dir"]
        self.provide_datatype = params["data_type"]
        self.transforms = torch.load(
            os.path.join(filepath, params["transforms"]))
        self.initialize(root)<|MERGE_RESOLUTION|>--- conflicted
+++ resolved
@@ -83,16 +83,6 @@
                 cube = cube.unsqueeze(0)
             return cube.to(memory_format=torch.channels_last)
 
-<<<<<<< HEAD
-    def __init__(self, root: Optional[str] = None, 
-        transforms: Optional[Callable] = None,
-        transform: Optional[Callable] = None,
-        target_transform: Optional[Callable] = None,
-        output_format: OutputFormat = OutputFormat.Full,
-        output_lambda: Optional[Callable] = None,
-    ):
-        super().__init__(root, transforms=transforms, transform=transform, target_transform=target_transform, output_format=output_format, output_lambda=output_lambda)
-=======
     def __init__(self, root: Optional[str] = None,
                  transforms: Optional[Callable] = None,
                  transform: Optional[Callable] = None,
@@ -102,7 +92,6 @@
                  ):
         super().__init__(root, transforms=transforms, transform=transform,
                          target_transform=target_transform, output_format=output_format, output_lambda=output_lambda)
->>>>>>> 9040f4cd
         self._FILE_EXTENSION = ".npy"
 
         self._clear()

from abc import ABC, abstractmethod
import uuid
import numpy as np
<<<<<<< HEAD
=======
import uuid
>>>>>>> 8decc560
from typing import Tuple
from ..utils.numpy_utils import get_shape_without_batch, check_array_shape

class BaseDecider(ABC):
    """
    Abstract class for Decision Making Nodes.

    The decider nodes transform a prediction state into a final prediction
    based on the task that needs to be accomplished.
    """
    def __init__(self, ref_spectra=[]):
        self.id =  f'{type(self).__name__}-{str(uuid.uuid4())}'
        
<<<<<<< HEAD
=======
    def __init__(self):
        self.input_size = None
        self.output_size = None
        self.id = str(uuid.uuid4())
        
>>>>>>> 8decc560
    @abstractmethod
    def forward(self, X):
        """
        Predict labels based on the input labels.

        Parameters
        ----------
        X : array-like
            Input data.

        Returns
        -------
        Any
            Transformed data.
        """
        pass


    @property
    @abstractmethod
    def input_dim(self) -> Tuple[int,int,int]:
        """
        Returns the needed shape for the input data.
        If a dimension is not important it will return -1 in the specific position.

        Returns
        -------
        tuple
            Needed shape for data
        """
        pass


    def check_input_dim(self, X) -> bool:
        """
        Check that the parameters for the input data data match user
        expectations

        Parameters
        ----------
        X : array-like
            Input data.

        Returns
        -------
        Bool
            Valid data 
        """
        return check_array_shape(get_shape_without_batch(X), self.input_dim)

    @abstractmethod
    def serialize(self):
        """
        Convert the class into a serialized representation
        """
        pass

    @abstractmethod
    def load(self) -> None:
        """
        Load from serialized format into an object
        """
        pass<|MERGE_RESOLUTION|>--- conflicted
+++ resolved
@@ -1,10 +1,7 @@
 from abc import ABC, abstractmethod
 import uuid
 import numpy as np
-<<<<<<< HEAD
-=======
 import uuid
->>>>>>> 8decc560
 from typing import Tuple
 from ..utils.numpy_utils import get_shape_without_batch, check_array_shape
 
@@ -18,14 +15,11 @@
     def __init__(self, ref_spectra=[]):
         self.id =  f'{type(self).__name__}-{str(uuid.uuid4())}'
         
-<<<<<<< HEAD
-=======
     def __init__(self):
         self.input_size = None
         self.output_size = None
         self.id = str(uuid.uuid4())
         
->>>>>>> 8decc560
     @abstractmethod
     def forward(self, X):
         """

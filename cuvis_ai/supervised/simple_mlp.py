--- conflicted
+++ resolved
@@ -30,13 +30,7 @@
     def fit(self, X: np.ndarray, Y: np.ndarray):
         flatten_image, _ = flatten_arrays(X)
 
-<<<<<<< HEAD
-        labels_2d = Y.reshape(n_pixels)
-
-        self.mlp.fit(image_2d,labels_2d)
-=======
         flatten_l, _ = flatten_labels(Y)
->>>>>>> 722c80de
 
         print(f'shape image: {flatten_image.shape}')
         print(f'shape labels: {flatten_l.shape}')

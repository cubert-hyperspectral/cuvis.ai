from abc import ABC, abstractmethod
import numpy as np
import uuid
from typing import Any

from ..utils.numpy_utils import check_array_shape, get_shape_without_batch
from ..node import CubeConsumer

<<<<<<< HEAD

class BaseUnsupervised(ABC):
=======
class BaseUnsupervised(ABC, CubeConsumer):
>>>>>>> 0236807e
    """Abstract node for all unsupervised classifiers to follow.

    Parameters
    ----------
    ABC : ABC
        Defines node as a base class.
    """

    @abstractmethod
    def fit(self, X: Any):
        """_summary_

        Parameters
        ----------
        X : Any
            Generic method to initialize a classifier with data.
        """
        pass

    @abstractmethod
    def forward(self, Any) -> Any:
        """Transform 

        Parameters
        ----------
        X : Any
            Generic method to pass new data through the unsupervised classifier.

        Returns
        -------
        Any
            Return type and shape must be defined by the implemented child classes.
        """
        pass<|MERGE_RESOLUTION|>--- conflicted
+++ resolved
@@ -6,12 +6,7 @@
 from ..utils.numpy_utils import check_array_shape, get_shape_without_batch
 from ..node import CubeConsumer
 
-<<<<<<< HEAD
-
-class BaseUnsupervised(ABC):
-=======
 class BaseUnsupervised(ABC, CubeConsumer):
->>>>>>> 0236807e
     """Abstract node for all unsupervised classifiers to follow.
 
     Parameters

import os
os.environ["CUVIS"] = "/usr/lib/cuvis/"
import cuvis
import numpy as np
import glob
import yaml
import json
import copy
from typing import Optional, Callable
import torch
from torchvision.datasets import VisionDataset
from torchvision import tv_tensors
from pycocotools.coco import COCO
from .Labels2TV import convert_COCO2TV

from .Metadata import Metadata
from .NumpyData import NumpyData

debug_enabled = True

class CuvisData(NumpyData):

    class _SessionCubeLoader:
        def __init__(self, path, idx):
            self.path = path
            self.idx = idx
        def __call__(self, to_dtype:np.dtype):
            cube = cuvis.SessionFile(self.path).get_measurement(self.idx).data["cube"].array
            cube = np.moveaxis(cube, -1, 0)
            return tv_tensors.Image(cube.astype(to_dtype))
    
    class _LegacyCubeLoader:
        def __init__(self, path):
            self.path = path
        def __call__(self, to_dtype:np.dtype):
            cube = cuvis.Measurement.load(self.path).data["cube"].array
            cube = np.moveaxis(cube, -1, 0)
            return tv_tensors.Image(cube.astype(to_dtype))
    
    def __init__(self, root: str, 
        output_format,
        output_lambda: Optional[Callable] = None,
        transforms: Optional[Callable] = None,
        transform: Optional[Callable] = None,
        target_transform: Optional[Callable] = None,
    ):
        self._FILE_EXTENSION_SESSION = ".cu3s"
        self._FILE_EXTENSION_LEGACY = ".cu3"
        super().__init__(root, transforms, transform, target_transform, output_format=output_format, output_lambda=output_lambda)
        

    def _load_directory(self, dir_path:str):
        if debug_enabled:
            print("Reading from directory:", dir_path)
        fileset_session = glob.glob(os.path.join(self.root, '**/*' + self._FILE_EXTENSION_SESSION), recursive=True)
        
        fileset_legacy = glob.glob(os.path.join(self.root, '**/*' + self._FILE_EXTENSION_LEGACY), recursive=True)
        
        for cur_path in fileset_session:
            self._load_session_file(cur_path)
        for cur_path in fileset_legacy:
            self._load_legacy_file(cur_path)
            
    def _load_session_file(self, filepath: str):
        if debug_enabled:
            print("Found file:", filepath)
        path, _ = os.path.splitext(filepath)
        labelpath = path + ".json"

        crt_session = cuvis.SessionFile(filepath)

        cube_count = len(crt_session)
        if debug_enabled:
            print("Session file has", cube_count, "cubes")

        if self.metadata_filepath:
            sess_meta = Metadata(filepath, self.fileset_metadata)
        else:
            sess_meta = Metadata(filepath)
        
        temp_mesu = crt_session.get_measurement(0)
        sess_meta.shape = (temp_mesu.data["cube"].width, temp_mesu.data["cube"].height, temp_mesu.data["cube"].channels)
        canvas_size = (sess_meta.shape[0], sess_meta.shape[1])
        sess_meta.wavelengths_nm = temp_mesu.data["cube"].wavelength
        #sess_meta.framerate = crt_session.fps  #TODO: Fix in SDK and reenable
        
        if os.path.isfile(labelpath):
            coco = COCO(labelpath)
            ids = list(sorted(coco.imgs.keys()))
        
        for idx in range(cube_count):
            cube_path = F"{filepath}:{idx}"
            self.data_map[cube_path] = {}
            self.data_map[cube_path]["data"] = self._SessionCubeLoader(filepath, idx)
            
<<<<<<< HEAD
            meta:Metadata = copy.deepcopy(sess_meta)
            # TODO: Add a way to SDK where only meta data is loaded or make the cube lazy-loadable
            #mesu = crt_session.get_measurement(idx)
=======
            # mesu = crt_session.get_measurement(idx)
            
            meta:Metadata = copy.deepcopy(sess_meta)
>>>>>>> 778dd7ed
            #meta.integration_time_us = int(mesu.integration_time * 1000)
            #meta.flags = {}
            #for key, val in [(key, mesu.data[key]) for key in mesu.data.keys() if "Flag_" in key]:
            #    meta.flags[key] = val
            #meta.references = {}
            #for key, val in [(key, mesu.data[key]) for key in mesu.data.keys() if "_ref" in key]:
            #    meta.references[key] = val
<<<<<<< HEAD
                
=======
>>>>>>> 778dd7ed
            self.data_map[cube_path]["meta"] = meta

            if coco is not None:
                self.data_map[cube_path]["labels"] = convert_COCO2TV(coco.loadAnns(coco.getAnnIds(ids[idx]))[0], canvas_size)
                

    def _load_legacy_file(self, filepath:str):
        if debug_enabled:
            print("Found file:", filepath)
        path, _ = os.path.splitext(filepath)
        labelpath = path + ".json"
        
        if self.metadata_filepath:
            meta = Metadata(filepath, self.fileset_metadata)
        else:
            meta = Metadata(filepath)
        
        mesu = cuvis.Measurement(filepath)
        meta.shape = (mesu.data["cube"].width, mesu.data["cube"].height, mesu.data["cube"].channels)
        meta.wavelengths_nm = mesu.data["cube"].wavelength
        
        canvas_size = (meta.shape[0], meta.shape[1])
        if os.path.isfile(labelpath):
            coco = COCO(labelpath)
            self.data_map[filepath]["labels"] = convert_COCO2TV(coco.loadAnns(coco.getAnnIds(list(coco.imgs.keys())[0])), canvas_size)
        else:
            self.data_map[filepath]["labels"] = None
            
        self.data_map[filepath] = {}
        self.data_map[filepath]["data"] = self._LegacyCubeLoader(filepath)
        
        meta.integration_time_us = int(temp_mesu.integration_time * 1000)
        meta.flags = {}
        for key, val in [(key, mesu.data[key]) for key in mesu.data.keys() if "Flag_" in key]:
            meta.flags[key] = val
        meta.references = {}
        for key, val in [(key, mesu.data[key]) for key in mesu.data.keys() if "_ref" in key]:
            meta.references[key] = val
        self.data_map[filepath]["meta"] = meta

<|MERGE_RESOLUTION|>--- conflicted
+++ resolved
@@ -93,15 +93,9 @@
             self.data_map[cube_path] = {}
             self.data_map[cube_path]["data"] = self._SessionCubeLoader(filepath, idx)
             
-<<<<<<< HEAD
             meta:Metadata = copy.deepcopy(sess_meta)
             # TODO: Add a way to SDK where only meta data is loaded or make the cube lazy-loadable
             #mesu = crt_session.get_measurement(idx)
-=======
-            # mesu = crt_session.get_measurement(idx)
-            
-            meta:Metadata = copy.deepcopy(sess_meta)
->>>>>>> 778dd7ed
             #meta.integration_time_us = int(mesu.integration_time * 1000)
             #meta.flags = {}
             #for key, val in [(key, mesu.data[key]) for key in mesu.data.keys() if "Flag_" in key]:
@@ -109,10 +103,7 @@
             #meta.references = {}
             #for key, val in [(key, mesu.data[key]) for key in mesu.data.keys() if "_ref" in key]:
             #    meta.references[key] = val
-<<<<<<< HEAD
                 
-=======
->>>>>>> 778dd7ed
             self.data_map[cube_path]["meta"] = meta
 
             if coco is not None:
